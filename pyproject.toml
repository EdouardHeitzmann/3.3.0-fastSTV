[tool.poetry]
name = "votekit"
version = "1.0.2"
description = "A Swiss Army Knife for computational social choice research"
authors = ["MGGG <engineering@mggg.org>"]
readme = "README.md"

[tool.poetry.dependencies]
python = "^3.9,<3.12"
scipy = "^1.11.1"
mypy = "^1.4.1"
pydantic = "^1.10.9"
pandas-stubs = "^2.0.2.230605"
scikit-learn = "^1.3.0"
pot = "0.9.0"
networkx = "^3.1"
jinja2 = "^3.1.2"
matplotlib = "^3.7.2"
pandas = "^1.5.3"
<<<<<<< HEAD
apportionment = "^1"
=======
apportionment = "^1.0"

>>>>>>> 74615438


[tool.poetry.group.dev.dependencies]
ruff = "^0.0.275"
black = "^23.3.0"
pytest = "^7.4.0"
pytest-cov = "^4.1.0"
pre-commit = "^3.3.3"

[build-system]
requires = ["poetry-core"]
build-backend = "poetry.core.masonry.api"

[tool.ruff]
line-length = 100

[project.urls]
repository = "https://github.com/mggg/VoteKit"<|MERGE_RESOLUTION|>--- conflicted
+++ resolved
@@ -17,12 +17,8 @@
 jinja2 = "^3.1.2"
 matplotlib = "^3.7.2"
 pandas = "^1.5.3"
-<<<<<<< HEAD
-apportionment = "^1"
-=======
 apportionment = "^1.0"
 
->>>>>>> 74615438
 
 
 [tool.poetry.group.dev.dependencies]
