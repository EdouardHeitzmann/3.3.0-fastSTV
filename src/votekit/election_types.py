from .profile import PreferenceProfile
from .ballot import Ballot
from .utils import compute_votes, remove_cand
from .election_state import ElectionState
from .graphs.pairwise_comparison_graph import PairwiseComparisonGraph
from .metrics import borda_scores
from typing import Callable, Iterable, Union
import random
<<<<<<< HEAD
=======
from fractions import Fraction
from copy import deepcopy
import itertools as it
import numpy as np
from collections import namedtuple
>>>>>>> 97a39925


class STV:
    """
    Class for single-winner IRV and multi-winner STV elections
    """

    def __init__(
        self,
        profile: PreferenceProfile,
        transfer: Callable,
        seats: int,
        quota: str = "droop",
    ):
        """
        profile (PreferenceProfile): initial perference profile
        transfer (function): vote transfer method such as fractional transfer
        seats (int): number of winners/size of committee
        """
        self.__profile = profile
        self.transfer = transfer
        self.seats = seats
        self.election_state = ElectionState(
            curr_round=0,
            elected=[],
            eliminated=[],
            remaining=[
                cand
                for cand, votes in compute_votes(
                    profile.get_candidates(), profile.get_ballots()
                )
            ],
            profile=profile,
        )
        self.threshold = self.get_threshold(quota)

    # can cache since it will not change throughout rounds
    def get_threshold(self, quota: str) -> int:
        quota = quota.lower()
        if quota == "droop":
            return int(self.__profile.num_ballots() / (self.seats + 1) + 1)
        elif quota == "hare":
            return int(self.__profile.num_ballots() / self.seats)
        else:
            raise ValueError("Misspelled or unknown quota type")

    def next_round(self) -> bool:
        """
        Determines if the number of seats has been met to call election
        """
        return len(self.election_state.get_all_winners()) != self.seats

    def run_step(self) -> ElectionState:
        """
        Simulates one round an STV election
        """
        ##TODO:must change the way we pass winner_votes
        remaining: list[str] = self.election_state.remaining
        ballots: list[Ballot] = self.election_state.profile.get_ballots()
        fp_votes = compute_votes(remaining, ballots)  ##fp means first place
        elected = []
        eliminated = []

        # if number of remaining candidates equals number of remaining seats,
        # everyone is elected
        if len(remaining) == self.seats - len(self.election_state.get_all_winners()):
            elected = [cand for cand, votes in fp_votes]
            remaining = []
            ballots = []
            # TODO: sort remaining candidates by vote share

        # elect all candidates who crossed threshold
        elif fp_votes[0][1] >= self.threshold:
            for candidate, votes in fp_votes:
                if votes >= self.threshold:
                    elected.append(candidate)
                    remaining.remove(candidate)
                    ballots = self.transfer(
                        candidate,
                        ballots,
                        {cand: votes for cand, votes in fp_votes},
                        self.threshold,
                    )
        # since no one has crossed threshold, eliminate one of the people
        # with least first place votes
        elif self.next_round():
            lp_votes = min([votes for cand, votes in fp_votes])
            lp_candidates = [
                candidate for candidate, votes in fp_votes if votes == lp_votes
            ]
            # is this how to break ties, can be different based on locality
            lp_cand = random.choice(lp_candidates)
            eliminated.append(lp_cand)
            ballots = remove_cand(lp_cand, ballots)
            remaining.remove(lp_cand)

        self.election_state = ElectionState(
            curr_round=self.election_state.curr_round + 1,
            elected=elected,
            eliminated=eliminated,
            remaining=remaining,
            profile=PreferenceProfile(ballots=ballots),
            previous=self.election_state,
        )
        return self.election_state

    def run_election(self) -> ElectionState:
        """
        Runs complete STV election
        """
        if not self.next_round():
            raise ValueError(
                f"Length of elected set equal to number of seats ({self.seats})"
            )

        while self.next_round():
            self.run_step()

        return self.election_state


class Limited:
    def __init__(self, profile: PreferenceProfile, seats: int, k: int):
        self.state = ElectionState(curr_round=0, profile=profile)
        self.seats = seats
        self.k = k

    """Limited: This rule returns the m (seats) candidates with the highest k-approval scores. 
    The k-approval score of a candidate is equal to the number of voters who rank this 
    candidate among their k top ranked candidates. """

    def run_step(self) -> ElectionState:
        profile = self.state.profile
        candidates = profile.get_candidates()
        candidate_approvals = {c: Fraction(0) for c in candidates}

        for ballot in profile.get_ballots():
            # First we have to determine which candidates are approved
            # i.e. in first k ranks on a ballot
            approvals = []
            for i, cand_set in enumerate(ballot.ranking):
                # If list of total candidates before and including current set
                # are less than seat count, all candidates are approved
                if len(list(it.chain(*ballot.ranking[: i + 1]))) < self.k:
                    approvals.extend(list(cand_set))
                # If list of total candidates before current set
                # are greater than seat count, no candidates are approved
                elif len(list(it.chain(*ballot.ranking[:i]))) > self.k:
                    approvals.extend([])
                # Else we know the cutoff is in the set, we compute and randomly
                # select the number of candidates we can select
                else:
                    accepted = len(list(it.chain(*ballot.ranking[:i])))
                    num_to_allow = self.k - accepted
                    approvals.extend(
                        np.random.choice(list(cand_set), num_to_allow, replace=False)
                    )

            # Add approval votes equal to ballot weight (i.e. number of voters with this ballot)
            for cand in approvals:
                candidate_approvals[cand] += ballot.weight

        # Order candidates by number of approval votes received
        ordered_results = sorted(
            candidate_approvals, key=lambda x: (-candidate_approvals[x], x)
        )

        # Construct ElectionState information
        elected = ordered_results[: self.seats]
        eliminated = ordered_results[self.seats :][::-1]
        cands_removed = set(elected).union(set(eliminated))
        remaining = list(set(profile.get_candidates()).difference(cands_removed))
        profile_remaining = PreferenceProfile(
            ballots=remove_cand(cands_removed, profile.get_ballots())
        )
        new_state = ElectionState(
            curr_round=self.state.curr_round + 1,
            elected=elected,
            eliminated=eliminated,
            remaining=remaining,
            profile=profile_remaining,
            previous=self.state,
        )
        self.state = new_state
        return self.state

    def run_election(self) -> ElectionState:
        outcome = self.run_step()
        return outcome


class Bloc:
    def __init__(self, profile: PreferenceProfile, seats: int):
        self.state = ElectionState(curr_round=0, profile=profile)
        self.seats = seats

    """Bloc: This rule returns the m candidates with the highest m-approval scores. 
    The m-approval score of a candidate is equal to the number of voters who rank this 
    candidate among their m top ranked candidates. """

    def run_step(self) -> ElectionState:
        limited_equivalent = Limited(
            profile=self.state.profile, seats=self.seats, k=self.seats
        )
        outcome = limited_equivalent.run_election()
        return outcome

    def run_election(self) -> ElectionState:
        outcome = self.run_step()
        return outcome


class SNTV:
    def __init__(self, profile: PreferenceProfile, seats: int):
        self.state = ElectionState(curr_round=0, profile=profile)
        self.seats = seats

    """Single nontransferable vote (SNTV): SNTV returns k candidates with the highest
    Plurality scores """

    def run_step(self) -> ElectionState:
        limited_equivalent = Limited(profile=self.state.profile, seats=self.seats, k=1)
        outcome = limited_equivalent.run_election()
        return outcome

    def run_election(self) -> ElectionState:
        outcome = self.run_step()
        return outcome


class SNTV_STV_Hybrid:
    def __init__(
        self, profile: PreferenceProfile, transfer: Callable, r1_cutoff: int, seats: int
    ):
        self.state = ElectionState(curr_round=0, profile=profile)
        self.transfer = transfer
        self.r1_cutoff = r1_cutoff
        self.seats = seats
        self.stage = "SNTV"  # SNTV, switches to STV, then Complete

    """SNTV-IRV Hybrid: This method first runs SNTV to a cutoff r1_cutoff, then
    runs STV to pick a committee with a given number of seats."""

    def run_step(self, stage: str) -> ElectionState:
        profile = self.state.profile

        new_state = None
        if stage == "SNTV":
            round_state = SNTV(profile=profile, seats=self.r1_cutoff).run_election()

            # The STV election will be run on the new election state
            # Therefore we should not add any winners, but rather
            # set the SNTV winners as remaining candidates and update pref profiles
            new_profile = PreferenceProfile(
                ballots=remove_cand(round_state.eliminated, profile.get_ballots())
            )
            new_state = ElectionState(
                curr_round=self.state.curr_round + 1,
                elected=list(),
                eliminated=round_state.eliminated,
                remaining=new_profile.get_candidates(),
                profile=new_profile,
                previous=self.state,
            )
        elif stage == "STV":
            round_state = STV(
                profile=profile, transfer=self.transfer, seats=self.seats
            ).run_election()
            # Since get_all_eliminated returns reversed eliminations
            new_state = ElectionState(
                curr_round=self.state.curr_round + 1,
                elected=round_state.get_all_winners(),
                eliminated=round_state.get_all_eliminated()[::-1],
                remaining=round_state.remaining,
                profile=round_state.profile,
                previous=self.state,
            )

        # Update election stage to cue next run step
        if stage == "SNTV":
            self.stage = "STV"
        elif stage == "STV":
            self.stage = "Complete"

        self.state = new_state  # type: ignore
        return new_state  # type: ignore

    def run_election(self) -> ElectionState:
        outcome = None
        while self.stage != "Complete":
            outcome = self.run_step(self.stage)
        return outcome  # type: ignore


class TopTwo:
    def __init__(self, profile: PreferenceProfile):
        self.state = ElectionState(curr_round=0, profile=profile)

    """Top Two: Top two eliminates all but the top two plurality vote getters,
    and then conducts a runoff between them, reallocating other ballots."""

    def run_step(self) -> ElectionState:
        # Top 2 is equivalent to a hybrid election for one seat
        # with a cutoff of 2 for the runoff
        hybrid_equivalent = SNTV_STV_Hybrid(
            profile=self.state.profile,
            transfer=fractional_transfer,
            r1_cutoff=2,
            seats=1,
        )
        outcome = hybrid_equivalent.run_election()
        return outcome

    def run_election(self) -> ElectionState:
        outcome = self.run_step()
        return outcome


class DominatingSets:
    def __init__(self, profile: PreferenceProfile):
        self.state = ElectionState(curr_round=0, profile=profile)

    """Dominating sets: Return the tiers of candidates by dominating set,
    which is a set of candidates such that every candidate in the set wins 
    head to head comparisons against candidates outside of it"""

    def run_step(self) -> ElectionState:
        pwc_graph = PairwiseComparisonGraph(self.state.profile)
        dominating_tiers = pwc_graph.dominating_tiers()
        if len(dominating_tiers) == 1:
            new_state = ElectionState(
                curr_round=self.state.curr_round + 1,
                elected=list(),
                eliminated=dominating_tiers,
                remaining=list(),
                profile=PreferenceProfile(),
                previous=self.state,
            )
        else:
            new_state = ElectionState(
                curr_round=self.state.curr_round + 1,
                elected=[set(dominating_tiers[0])],
                eliminated=dominating_tiers[1:][::-1],
                remaining=list(),
                profile=PreferenceProfile(),
                previous=self.state,
            )
        return new_state

    def run_election(self) -> ElectionState:
        outcome = self.run_step()
        return outcome


class CondoBorda:
    def __init__(self, profile: PreferenceProfile, seats: int):
        self.state = ElectionState(curr_round=0, profile=profile)
        self.seats = seats

    """Condo-Borda: Condo-Borda returns candidates ordered by dominating set,
    but breaks ties between candidates """

    def run_step(self) -> ElectionState:
        pwc_graph = PairwiseComparisonGraph(self.state.profile)
        dominating_tiers = pwc_graph.dominating_tiers()
        candidate_borda = borda_scores(self.state.profile)
        ranking = []
        for dt in dominating_tiers:
            ranking += order_candidates_by_borda(dt, candidate_borda)

        new_state = ElectionState(
            curr_round=self.state.curr_round + 1,
            elected=ranking[: self.seats],
            eliminated=ranking[self.seats :],
            remaining=list(),
            profile=PreferenceProfile(),
            previous=self.state,
        )
        return new_state

    def run_election(self) -> ElectionState:
        outcome = self.run_step()
        return outcome


<<<<<<< HEAD
class Plurality:
=======
# Election Helper Functions
CandidateVotes = namedtuple("CandidateVotes", ["cand", "votes"])


def compute_votes(candidates: list, ballots: list[Ballot]) -> list[CandidateVotes]:
    """
    Computes first place votes for all candidates in a preference profile
    """
    votes = {}
    for candidate in candidates:
        weight = Fraction(0)
        for ballot in ballots:
            if ballot.ranking and ballot.ranking[0] == {candidate}:
                weight += ballot.weight
        votes[candidate] = weight

    ordered = [
        CandidateVotes(cand=key, votes=value)
        for key, value in sorted(votes.items(), key=lambda x: x[1], reverse=True)
    ]

    return ordered


def fractional_transfer(
    winner: str, ballots: list[Ballot], votes: dict, threshold: int
) -> list[Ballot]:
    """
    Calculates fractional transfer from winner, then removes winner
    from the list of ballots
    """
    transfer_value = (votes[winner] - threshold) / votes[winner]

    for ballot in ballots:
        if ballot.ranking and ballot.ranking[0] == {winner}:
            ballot.weight = ballot.weight * transfer_value

    return remove_cand(winner, ballots)


def random_transfer(
    winner: str, ballots: list[Ballot], votes: dict, threshold: int
) -> list[Ballot]:
>>>>>>> 97a39925
    """
    Single or multi-winner plurality election
    """

    def __init__(self, profile: PreferenceProfile, seats: int):
        self.seats = seats
        self.election_state = ElectionState(
            curr_round=0,
            elected=[],
            eliminated=[],
            remaining=[
                cand
                for cand, votes in compute_votes(
                    profile.get_candidates(), profile.get_ballots()
                )
            ],
            profile=profile,
        )
        self.__profile = profile

<<<<<<< HEAD
    def run_step(self):
        """
        Simulate 'step' of a plurarity election
        """
        candidates = self.__profile.get_candidates()
        ballots = self.__profile.get_ballots()
        results = compute_votes(candidates, ballots)

        return ElectionState(
            curr_round=1,
            elected=[result.cand for result in results[: self.seats]],
            eliminated=[result.cand for result in results[self.seats :]],
            remaining=[],
            profile=self.__profile,
        )

    run_election = run_step
=======
    # remove winner's ballots
    ballots = [
        ballot
        for ballot in ballots
        if not (ballot.ranking and ballot.ranking[0] == {winner})
    ]

    surplus_ballots = random.sample(weight_1_ballots, int(votes[winner]) - threshold)
    ballots += surplus_ballots

    transfered = remove_cand(winner, ballots)

    return transfered


def remove_cand(removed: Union[str, Iterable], ballots: list[Ballot]) -> list[Ballot]:
    """
    Removes candidate from ballots
    """
    if isinstance(removed, str):
        remove_set = {removed}
    elif isinstance(removed, Iterable):
        remove_set = set(removed)

    update = deepcopy(ballots)
    for n, ballot in enumerate(update):
        new_ranking = []
        for s in ballot.ranking:
            new_s = s.difference(remove_set)
            if len(new_s) > 0:
                new_ranking.append(new_s)
        update[n].ranking = new_ranking

    return update


def order_candidates_by_borda(candidate_set: set, candidate_borda: dict) -> list:
    """
    Sort the candidates in candidate_set based on their Borda values
    """
    ordered_candidates = sorted(
        candidate_set,
        key=lambda candidate: candidate_borda.get(candidate, 0),
        reverse=True,
    )
    return ordered_candidates
>>>>>>> 97a39925
<|MERGE_RESOLUTION|>--- conflicted
+++ resolved
@@ -1,19 +1,14 @@
 from .profile import PreferenceProfile
 from .ballot import Ballot
-from .utils import compute_votes, remove_cand
+from .utils import compute_votes, remove_cand, fractional_transfer
 from .election_state import ElectionState
 from .graphs.pairwise_comparison_graph import PairwiseComparisonGraph
 from .metrics import borda_scores
-from typing import Callable, Iterable, Union
+from typing import Callable
 import random
-<<<<<<< HEAD
-=======
 from fractions import Fraction
-from copy import deepcopy
 import itertools as it
 import numpy as np
-from collections import namedtuple
->>>>>>> 97a39925
 
 
 class STV:
@@ -399,53 +394,7 @@
         return outcome
 
 
-<<<<<<< HEAD
 class Plurality:
-=======
-# Election Helper Functions
-CandidateVotes = namedtuple("CandidateVotes", ["cand", "votes"])
-
-
-def compute_votes(candidates: list, ballots: list[Ballot]) -> list[CandidateVotes]:
-    """
-    Computes first place votes for all candidates in a preference profile
-    """
-    votes = {}
-    for candidate in candidates:
-        weight = Fraction(0)
-        for ballot in ballots:
-            if ballot.ranking and ballot.ranking[0] == {candidate}:
-                weight += ballot.weight
-        votes[candidate] = weight
-
-    ordered = [
-        CandidateVotes(cand=key, votes=value)
-        for key, value in sorted(votes.items(), key=lambda x: x[1], reverse=True)
-    ]
-
-    return ordered
-
-
-def fractional_transfer(
-    winner: str, ballots: list[Ballot], votes: dict, threshold: int
-) -> list[Ballot]:
-    """
-    Calculates fractional transfer from winner, then removes winner
-    from the list of ballots
-    """
-    transfer_value = (votes[winner] - threshold) / votes[winner]
-
-    for ballot in ballots:
-        if ballot.ranking and ballot.ranking[0] == {winner}:
-            ballot.weight = ballot.weight * transfer_value
-
-    return remove_cand(winner, ballots)
-
-
-def random_transfer(
-    winner: str, ballots: list[Ballot], votes: dict, threshold: int
-) -> list[Ballot]:
->>>>>>> 97a39925
     """
     Single or multi-winner plurality election
     """
@@ -466,7 +415,6 @@
         )
         self.__profile = profile
 
-<<<<<<< HEAD
     def run_step(self):
         """
         Simulate 'step' of a plurarity election
@@ -484,41 +432,6 @@
         )
 
     run_election = run_step
-=======
-    # remove winner's ballots
-    ballots = [
-        ballot
-        for ballot in ballots
-        if not (ballot.ranking and ballot.ranking[0] == {winner})
-    ]
-
-    surplus_ballots = random.sample(weight_1_ballots, int(votes[winner]) - threshold)
-    ballots += surplus_ballots
-
-    transfered = remove_cand(winner, ballots)
-
-    return transfered
-
-
-def remove_cand(removed: Union[str, Iterable], ballots: list[Ballot]) -> list[Ballot]:
-    """
-    Removes candidate from ballots
-    """
-    if isinstance(removed, str):
-        remove_set = {removed}
-    elif isinstance(removed, Iterable):
-        remove_set = set(removed)
-
-    update = deepcopy(ballots)
-    for n, ballot in enumerate(update):
-        new_ranking = []
-        for s in ballot.ranking:
-            new_s = s.difference(remove_set)
-            if len(new_s) > 0:
-                new_ranking.append(new_s)
-        update[n].ranking = new_ranking
-
-    return update
 
 
 def order_candidates_by_borda(candidate_set: set, candidate_borda: dict) -> list:
@@ -530,5 +443,4 @@
         key=lambda candidate: candidate_borda.get(candidate, 0),
         reverse=True,
     )
-    return ordered_candidates
->>>>>>> 97a39925
+    return ordered_candidates