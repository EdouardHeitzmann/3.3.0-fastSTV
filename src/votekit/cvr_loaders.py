--- conflicted
+++ resolved
@@ -61,13 +61,9 @@
         if id_col is not None:
             voters = set(group_df.iloc[:, id_col])
         weight = len(group_df)
-<<<<<<< HEAD
         if weight_col is not None:
             weight = sum(group_df.iloc[:, weight_col])
-        b = Ballot(ranking=ranking, weight=weight, voters=voters)
-=======
         b = Ballot(ranking=ranking, weight=Fraction(weight), voters=voters)
->>>>>>> e27863a5
         ballots.append(b)
 
     return PreferenceProfile(ballots=ballots)
