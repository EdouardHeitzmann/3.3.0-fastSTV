--- conflicted
+++ resolved
@@ -8,11 +8,7 @@
 import pickle
 import random
 from typing import Optional
-<<<<<<< HEAD
-import apportionment.methods as apportion
-=======
 import apportionment.methods as apportion  # type: ignore
->>>>>>> 74615438
 
 from .ballot import Ballot
 from .pref_profile import PreferenceProfile
@@ -616,20 +612,9 @@
             # convert to probability distribution
             pref_for_opposing = [p / sum(pref_for_opposing) for p in pref_for_opposing]
 
-<<<<<<< HEAD
-                for _ in range(num_crossover_ballots):  
-                    pref_for_opposing = [
-                        pref_interval_dict[cand] for cand in opposing_cands
-                    ]
-                    # convert to probability distribution
-                    pref_for_opposing = [
-                        p / sum(pref_for_opposing) for p in pref_for_opposing
-                    ]
-=======
             pref_for_bloc = [pref_interval_dict[cand] for cand in bloc_cands]
             # convert to probability distribution
             pref_for_bloc = [p / sum(pref_for_bloc) for p in pref_for_bloc]
->>>>>>> 74615438
 
             for i in range(num_cross_ballots + num_bloc_ballots):
                 bloc_cands = list(
@@ -651,23 +636,6 @@
 
                 if i < num_cross_ballots:
                     # alternate the bloc and opposing bloc candidates to create crossover ballots
-<<<<<<< HEAD
-                    if bloc != opposing_slate:  # alternate
-                        ballot = [
-                            item
-                            for pair in zip(opposing_cands, bloc_cands)
-                            for item in pair
-                            if item is not None
-                        ]
-
-                    # check that ballot_length is shorter than total number of cands
-                    ballot_pool.append(ballot)
-
-                # Bloc ballot
-                for _ in range(num_ballots - num_crossover_ballots):
-                    ballot = bloc_cands + opposing_cands
-                    ballot_pool.append(ballot)
-=======
                     ranking = [
                         {cand}
                         for pair in zip(opposing_cands, bloc_cands)
@@ -675,7 +643,6 @@
                     ]
                 else:
                     ranking = [{c} for c in bloc_cands] + [{c} for c in opposing_cands]
->>>>>>> 74615438
 
                 ballot = Ballot(ranking=ranking, weight=Fraction(1, 1))
                 ballot_pool.append(ballot)
