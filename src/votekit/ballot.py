from fractions import Fraction
from pydantic import BaseModel
from typing import Optional


class Ballot(BaseModel):
    """
<<<<<<< HEAD
    Ballot class, contains ranking and assigned weight

    **Attributes**

    `id`
    :   Optionally assigned ballot id

    `ranking`
    :   list of candidate ranking

    `weight`
    :   weight assigned to a given a ballot

    `voters`
    :   list of voters who cast a given a ballot
=======
    Data structure to represent a possible cast ballot.
    :param id: optional :class:`str` assigned ballot id
    :param ranking: :class:`list` of candidate ranking
    :param weight: :class:`float`/:class:`fraction` weight assigned to a given a ballot
    :param voters: optional :class:`list` of voters who cast a given a ballot
>>>>>>> 7f2e4a5f
    """

    id: Optional[str] = None
    ranking: list[set]
    weight: Fraction
    voters: Optional[set[str]] = None

    class Config:
        arbitrary_types_allowed = True

    def __eq__(self, other):
        # Check type
        if not isinstance(other, Ballot):
            return False

        # Check id
        if self.id is not None:
            if self.id != other.id:
                return False

        # Check ranking
        if self.ranking != other.ranking:
            return False

        # Check weight
        if self.weight != other.weight:
            return False

        # Check voters
        if self.voters is not None:
            if self.voters != other.voters:
                return False

        return True

    def __hash__(self):
        return hash(str(self.ranking))<|MERGE_RESOLUTION|>--- conflicted
+++ resolved
@@ -5,7 +5,6 @@
 
 class Ballot(BaseModel):
     """
-<<<<<<< HEAD
     Ballot class, contains ranking and assigned weight
 
     **Attributes**
@@ -21,13 +20,6 @@
 
     `voters`
     :   list of voters who cast a given a ballot
-=======
-    Data structure to represent a possible cast ballot.
-    :param id: optional :class:`str` assigned ballot id
-    :param ranking: :class:`list` of candidate ranking
-    :param weight: :class:`float`/:class:`fraction` weight assigned to a given a ballot
-    :param voters: optional :class:`list` of voters who cast a given a ballot
->>>>>>> 7f2e4a5f
     """
 
     id: Optional[str] = None
