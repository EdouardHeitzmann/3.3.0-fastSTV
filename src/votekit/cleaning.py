from .profile import PreferenceProfile
from .ballot import Ballot
from copy import deepcopy
from typing import Callable
from itertools import groupby
from functools import reduce
from fractions import Fraction


def remove_empty_ballots(
    pp: PreferenceProfile, keep_candidates: bool = False
) -> PreferenceProfile:
    """
    Removes empty ballots from a preference profile.
    :param pp: :class:`PreferenceProfile`
    :param keep_candidates: optional :class:`bool` If True, keep all of the
    candidates from the original preference profile in the returned preference
    profile, even if some no longer appear in the returned ballots.
    :return: A preference profile without empty ballots.
    :rtype: :class:`PreferenceProfile`
    """
    ballots_nonempty = [
        deepcopy(ballot) for ballot in pp.get_ballots() if ballot.ranking
    ]
    if keep_candidates:
        old_cands = deepcopy(pp.get_candidates())
        pp_clean = PreferenceProfile(ballots=ballots_nonempty, candidates=old_cands)
    else:
        pp_clean = PreferenceProfile(ballots=ballots_nonempty)
    return pp_clean


def _clean(
    pp: PreferenceProfile, clean_ballot_func: Callable[[Ballot], Ballot]
) -> PreferenceProfile:
    """
    General cleaning function that takes a preference profile and applies a
    cleaning function to each ballot and merges the ballots with the same ranking.
    This is used primarily when only the ballot ranking needs to be cleaned.
    :param pp: :class:`PreferenceProfile` The preference profile to be cleaned
    :param clean_ballot_func: :class:`Callable`[:class:`list`[:class:`Ballot`], :class:`Ballot`]
    Function that takes a list of ballots and cleans them
    :return: A cleaned preference profile
    :rtype: :class:`PreferenceProfile`
    """
    # apply cleaning function to clean all ballots
    if clean_ballot_func is not None:
        cleaned = map(clean_ballot_func, pp.ballots)
    # group ballots that have the same ranking after cleaning
    grouped_ballots = [
        list(result)
        for key, result in groupby(cleaned, key=lambda ballot: ballot.ranking)
    ]
    # merge ballots in the same groups
    new_ballots = [merge_ballots(b) for b in grouped_ballots]
    return PreferenceProfile(ballots=new_ballots)


def merge_ballots(ballots: list[Ballot]) -> Ballot:
    """
    Takes a list of ballots with the same ranking and merge them into one ballot.
    :param ballots: :class:`list`[:class:`Ballot`] Where each ballot has the same
    ranking.
    :return: A ballot with the same ranking and aggregated weight and voters
    :rtype: :class:`Ballot`
    """
    weight = sum(b.weight for b in ballots)
    ranking = ballots[0].ranking
    voters_to_merge = [b.voters for b in ballots if b.voters]
    voters = None
    if len(voters_to_merge) > 0:
        voters = reduce(lambda b1, b2: b1.union(b2), voters_to_merge)
        voters = set(voters)
    return Ballot(ranking=ranking, voters=voters, weight=Fraction(weight))


# TODO: Brenda will replace this function with the function she wrote,
# TODO: change to keep ranks so that we’ll have None
def deduplicate_profiles(pp: PreferenceProfile) -> PreferenceProfile:
    """
    Given a preference profile, deduplicates its ballots.
    :param pp: :class:`PreferenceProfile`
    :return: A preference profile without duplicates
    :rtype: :class:`PreferenceProfile`
    """

    def deduplicate_ballots(ballot: Ballot) -> Ballot:
        """
        Takes a ballot and deduplicates its rankings
        :param ballot: :class:`Ballot` with duplicates in its ranking
        :return: A ballot without duplicates
        :rtype: :class:`Ballot`
        """
        ranking = ballot.ranking
        dedup_ranking = []
        for cand in ranking:
            if cand in ranking and cand not in dedup_ranking:
                # dedup_ranking.append({None})
                dedup_ranking.append(cand)
        new_ballot = Ballot(
            id=ballot.id,
            weight=Fraction(ballot.weight),
            ranking=dedup_ranking,
            voters=ballot.voters,
        )
        return new_ballot

    pp_clean = _clean(pp=pp, clean_ballot_func=deduplicate_ballots)
    return pp_clean


def remove_from_ballots(ballot: Ballot, non_cands: list[str]) -> Ballot:
    """
    Removes non-candidiates from ballot objects
    """
    # TODO: adjust so string and list of strings are acceptable inputes

    to_remove = []
    for item in non_cands:
        to_remove.append({item})

    ranking = ballot.ranking
    clean_ranking = []
    for cand in ranking:
        if cand not in to_remove and cand not in clean_ranking:
            clean_ranking.append(cand)

    clean_ballot = Ballot(
        id=ballot.id,
        ranking=clean_ranking,
        weight=Fraction(ballot.weight),
        voters=ballot.voters,
    )

    return clean_ballot


## TODO: typehints so that non_cands inputs is str or list of strs
def remove_noncands(
    profile: PreferenceProfile, non_cands: list[str]
) -> PreferenceProfile:
    """
    Removes user-assigned non-candidates from ballots, deletes ballots
    that are empty as a result of the removal.
    :param profile: :class:`PreferenceProfile` Uncleaned preference profile.
    :param non_cands: :class:`list`[:class:`str`] Non-candidate items to be removed.
    :return: A profile with non-candidates removed.
    :rtype: :class:`PreferenceProfile`
    """
<<<<<<< HEAD

    def remove_from_ballots(ballot: Ballot, non_cands: list[str]) -> Ballot:
        """
        Removes non-candidiates from ballot objects.
        :param ballot: :class:`Ballot`
        :param non_cands: :class:`list`[:class:`str`]
        :rtype: :class:`Ballot`
        """
        # TODO: adjust so string and list of strings are acceptable inputes
        to_remove = []
        for item in non_cands:
            to_remove.append({item})
        ranking = ballot.ranking
        clean_ranking = []
        for cand in ranking:
            if cand not in to_remove and cand not in clean_ranking:
                clean_ranking.append(cand)
        if clean_ranking:
            clean_ballot = Ballot(
                id=ballot.id,
                ranking=clean_ranking,
                weight=Fraction(ballot.weight),
                voters=ballot.voters,
            )
        return clean_ballot

=======
>>>>>>> 19e60d11
    cleaned = [
        remove_from_ballots(ballot, non_cands)
        for ballot in profile.ballots
        if remove_from_ballots(ballot, non_cands).ranking
    ]
    grouped_ballots = [
        list(result)
        for key, result in groupby(cleaned, key=lambda ballot: ballot.ranking)
    ]
    # merge ballots in the same groups
    new_ballots = [merge_ballots(b) for b in grouped_ballots]
    return PreferenceProfile(ballots=new_ballots)<|MERGE_RESOLUTION|>--- conflicted
+++ resolved
@@ -147,35 +147,6 @@
     :return: A profile with non-candidates removed.
     :rtype: :class:`PreferenceProfile`
     """
-<<<<<<< HEAD
-
-    def remove_from_ballots(ballot: Ballot, non_cands: list[str]) -> Ballot:
-        """
-        Removes non-candidiates from ballot objects.
-        :param ballot: :class:`Ballot`
-        :param non_cands: :class:`list`[:class:`str`]
-        :rtype: :class:`Ballot`
-        """
-        # TODO: adjust so string and list of strings are acceptable inputes
-        to_remove = []
-        for item in non_cands:
-            to_remove.append({item})
-        ranking = ballot.ranking
-        clean_ranking = []
-        for cand in ranking:
-            if cand not in to_remove and cand not in clean_ranking:
-                clean_ranking.append(cand)
-        if clean_ranking:
-            clean_ballot = Ballot(
-                id=ballot.id,
-                ranking=clean_ranking,
-                weight=Fraction(ballot.weight),
-                voters=ballot.voters,
-            )
-        return clean_ballot
-
-=======
->>>>>>> 19e60d11
     cleaned = [
         remove_from_ballots(ballot, non_cands)
         for ballot in profile.ballots
